--- conflicted
+++ resolved
@@ -1,11 +1,5 @@
-<<<<<<< HEAD
-use super::{AttributeUpdateOp, Event, WakeOp, Watch, WatchKind};
-use crate::{record::Recorder, AttributeUpdate, WatchRequest};
-=======
+use super::{AttributeUpdate, AttributeUpdateOp, Command, Event, WakeOp, Watch};
 use crate::{record::Recorder, WatchRequest};
-
-use super::{Command, Event, WakeOp, Watch};
->>>>>>> 17384817
 use console_api as proto;
 use proto::resources::resource;
 use proto::resources::stats::Attribute;
@@ -111,7 +105,6 @@
     pub(crate) triggered: AtomicBool,
 }
 
-<<<<<<< HEAD
 // An entity that at some point in time can be closed.
 // This generally refers to spans that have been closed
 // indicating that a task, async op or a resource is not
@@ -134,19 +127,14 @@
     id_mappings: ShrinkMap<span::Id, Id>,
 }
 
-struct PollStats {
-    /// The number of polls in progress
-=======
 #[derive(Debug)]
 enum Temporality {
     Live,
     Paused,
 }
 
-struct Stats {
-    // task stats
-    polls: u64,
->>>>>>> 17384817
+struct PollStats {
+    /// The number of polls in progress
     current_polls: u64,
     /// The total number of polls
     polls: u64,
@@ -353,19 +341,11 @@
                     false
                 }
 
-<<<<<<< HEAD
-                // a new client has started watching!
-                subscription = self.rpcs.recv() => {
-                    match subscription {
-                        Some(WatchKind::Instrument(subscription)) => {
-                            self.add_instrument_subscription(subscription);
-=======
                 // a new command from a client
                 cmd = self.rpcs.recv() => {
                     match cmd {
-                        Some(Command::WatchTasks(subscription)) => {
-                            self.add_task_subscription(subscription);
->>>>>>> 17384817
+                        Some(Command::Instrument(subscription)) => {
+                            self.add_instrument_subscription(subscription);
                         },
                         Some(Command::WatchTaskDetail(watch_request)) => {
                             self.add_task_detail_subscription(watch_request);
