use self::{async_ops::AsyncOpsState, resources::ResourcesState};
use crate::{
    intern::{self, InternedStr},
    view,
    warnings::Linter,
};
use console_api as proto;
use ratatui::{
    style::{Color, Modifier},
    text::Span,
};
use std::{
    cell::RefCell,
    cmp::Ordering,
    collections::HashMap,
    convert::{TryFrom, TryInto},
    fmt,
    rc::Rc,
    time::{Duration, SystemTime},
};
use tasks::{Details, Task, TasksState};

pub mod async_ops;
pub mod histogram;
pub mod resources;
pub mod store;
pub mod tasks;

pub(crate) use self::store::Id;

pub(crate) type DetailsRef = Rc<RefCell<Option<Details>>>;

#[derive(Default, Debug)]
pub(crate) struct State {
    metas: HashMap<u64, Metadata>,
    last_updated_at: Option<SystemTime>,
    temporality: Temporality,
    tasks_state: TasksState,
    resources_state: ResourcesState,
    async_ops_state: AsyncOpsState,
    current_task_details: DetailsRef,
    retain_for: Option<Duration>,
    strings: intern::Strings,
}

pub(crate) enum Visibility {
    Show,
    Hide,
}

#[derive(Debug)]
pub(crate) struct Metadata {
    field_names: Vec<InternedStr>,
    target: InternedStr,
    id: u64,
    //TODO: add more metadata as needed
}

#[derive(Debug, Eq, PartialEq)]
pub(crate) struct Field {
    pub(crate) name: InternedStr,
    pub(crate) value: FieldValue,
}

#[derive(Debug, Eq, PartialEq, Ord, PartialOrd)]
pub(crate) enum FieldValue {
    Bool(bool),
    Str(String),
    U64(u64),
    I64(i64),
    Debug(String),
}

#[derive(Debug)]
enum Temporality {
    Live,
    Paused,
}

#[derive(Debug, Eq, PartialEq)]
pub(crate) struct Attribute {
    field: Field,
    unit: Option<String>,
}

impl State {
    pub(crate) fn with_retain_for(mut self, retain_for: Option<Duration>) -> Self {
        self.retain_for = retain_for;
        self
    }

    pub(crate) fn with_task_linters(
        mut self,
        linters: impl IntoIterator<Item = Linter<Task>>,
    ) -> Self {
        self.tasks_state.linters.extend(linters.into_iter());
        self
    }

    pub(crate) fn last_updated_at(&self) -> Option<SystemTime> {
        self.last_updated_at
    }

    pub(crate) fn update(
        &mut self,
        styles: &view::Styles,
        current_view: &view::ViewState,
        update: proto::instrument::Update,
    ) {
        if let Some(now) = update.now.map(|v| v.try_into().unwrap()) {
            self.last_updated_at = Some(now);
        }

        let strings = &mut self.strings;
        if let Some(new_metadata) = update.new_metadata {
            let metas = new_metadata.metadata.into_iter().filter_map(|meta| {
                let id = meta.id?.id;
                let metadata = meta.metadata?;
                Some((id, Metadata::from_proto(metadata, id, strings)))
            });
            self.metas.extend(metas);
        }

        if let Some(tasks_update) = update.task_update {
            let visibility = if matches!(current_view, view::ViewState::TasksList) {
                Visibility::Show
            } else {
                Visibility::Hide
            };
            self.tasks_state.update_tasks(
                styles,
                &mut self.strings,
                &self.metas,
                tasks_update,
                visibility,
            )
        }

        if let Some(resources_update) = update.resource_update {
            let visibility = if matches!(current_view, view::ViewState::ResourcesList) {
                Visibility::Show
            } else {
                Visibility::Hide
            };
            self.resources_state.update_resources(
                styles,
                &mut self.strings,
                &self.metas,
                resources_update,
                visibility,
            )
        }

        if let Some(async_ops_update) = update.async_op_update {
            let visibility = if matches!(current_view, view::ViewState::ResourceInstance(_)) {
                Visibility::Show
            } else {
                Visibility::Hide
            };
            self.async_ops_state.update_async_ops(
                styles,
                &mut self.strings,
                &self.metas,
                async_ops_update,
                self.resources_state.ids_mut(),
                self.tasks_state.ids_mut(),
                visibility,
            )
        }
    }

    pub(crate) fn retain_active(&mut self) {
        if self.is_paused() {
            return;
        }

        if let (Some(now), Some(retain_for)) = (self.last_updated_at(), self.retain_for) {
            self.tasks_state.retain_active(now, retain_for);
            self.resources_state.retain_active(now, retain_for);
            self.async_ops_state.retain_active(now, retain_for);
        }

        // After dropping idle tasks & resources, prune any interned strings
        // that are no longer referenced.
        self.strings.retain_referenced();
    }

    pub(crate) fn task_details_ref(&self) -> DetailsRef {
        self.current_task_details.clone()
    }

    pub(crate) fn tasks_state(&mut self) -> &TasksState {
        &self.tasks_state
    }

    pub(crate) fn tasks_state_mut(&mut self) -> &mut TasksState {
        &mut self.tasks_state
    }

    pub(crate) fn resources_state(&mut self) -> &ResourcesState {
        &self.resources_state
    }

    pub(crate) fn resources_state_mut(&mut self) -> &mut ResourcesState {
        &mut self.resources_state
    }

    pub(crate) fn async_ops_state(&self) -> &AsyncOpsState {
        &self.async_ops_state
    }

    pub(crate) fn async_ops_state_mut(&mut self) -> &mut AsyncOpsState {
        &mut self.async_ops_state
    }

    pub(crate) fn update_task_details(&mut self, update: proto::tasks::TaskDetails) {
        if let Some(id) = update.task_id {
            let details = Details {
                span_id: id.id,
                poll_times_histogram: update
                    .poll_times_histogram
                    .as_ref()
                    .and_then(histogram::DurationHistogram::from_poll_durations),
                scheduled_times_histogram: update
                    .scheduled_times_histogram
                    .as_ref()
                    .and_then(histogram::DurationHistogram::from_proto),
            };

            *self.current_task_details.borrow_mut() = Some(details);
        }
    }

    pub(crate) fn unset_task_details(&mut self) {
        *self.current_task_details.borrow_mut() = None;
    }

    // temporality methods

    pub(crate) fn pause(&mut self) {
        self.temporality = Temporality::Paused;
    }

    pub(crate) fn resume(&mut self) {
        self.temporality = Temporality::Live;
    }

    pub(crate) fn is_paused(&self) -> bool {
        matches!(self.temporality, Temporality::Paused)
    }
}

impl Default for Temporality {
    fn default() -> Self {
        Self::Live
    }
}

impl Metadata {
    fn from_proto(pb: proto::Metadata, id: u64, strings: &mut intern::Strings) -> Self {
        Self {
            field_names: pb
                .field_names
                .into_iter()
                .map(|n| strings.string(n))
                .collect(),
            target: strings.string(pb.target),
            id,
        }
    }
}

// === impl Field ===

impl Field {
    const SPAWN_LOCATION: &'static str = "spawn.location";
    const NAME: &'static str = "task.name";
    const TASK_ID: &'static str = "task.id";

    /// Converts a wire-format `Field` into an internal `Field` representation,
    /// using the provided `Metadata` for the task span that the field came
    /// from.
    ///
    /// If the field is invalid or it has a string value which is empty, this
    /// returns `None`.
    fn from_proto(
        proto::Field {
            name,
            metadata_id,
            value,
        }: proto::Field,
        meta: &Metadata,
        strings: &mut intern::Strings,
    ) -> Option<Self> {
        use proto::field::Name;
        let name = match name? {
            Name::StrName(n) => strings.string(n),
            Name::NameIdx(idx) => {
                let meta_id = metadata_id.map(|m| m.id);
                if meta_id != Some(meta.id) {
                    tracing::warn!(
                        task.meta_id = meta.id,
                        field.meta.id = ?meta_id,
                        field.name_index = idx,
                        ?meta,
                        "skipping malformed field name (metadata id mismatch)"
                    );
                    debug_assert_eq!(
                        meta_id,
                        Some(meta.id),
                        "malformed field name: metadata ID mismatch! (name idx={}; metadata={:#?})",
                        idx,
                        meta,
                    );
                    return None;
                }
                match meta.field_names.get(idx as usize).cloned() {
                    Some(name) => name,
                    None => {
                        tracing::warn!(
                            task.meta_id = meta.id,
                            field.meta.id = ?meta_id,
                            field.name_index = idx,
                            ?meta,
                            "missing field name for index"
                        );
                        return None;
                    }
                }
            }
        };

        debug_assert!(
            value.is_some(),
            "missing field value for field `{:?}` (metadata={:#?})",
            name,
            meta,
        );
        let mut value = FieldValue::from(value?)
            // if the value is an empty string, just skip it.
            .ensure_nonempty()?;

        if &*name == Field::SPAWN_LOCATION {
            value = value.truncate_registry_path();
        }

        Some(Self { name, value })
    }

    fn make_formatted(styles: &view::Styles, fields: &mut [Field]) -> Vec<Vec<Span<'static>>> {
        let key_style = styles.fg(Color::LightBlue).add_modifier(Modifier::BOLD);
        let delim_style = styles.fg(Color::LightBlue).add_modifier(Modifier::DIM);
        let val_style = styles.fg(Color::Yellow);

        fields.sort_unstable();

        let mut formatted = Vec::with_capacity(fields.len());
        let mut fields = fields.iter();
        if let Some(field) = fields.next() {
            formatted.push(vec![
                Span::styled(field.name.to_string(), key_style),
                Span::styled("=", delim_style),
                Span::styled(format!("{} ", field.value), val_style),
            ]);
            for field in fields {
                formatted.push(vec![
                    // Span::styled(", ", delim_style),
                    Span::styled(field.name.to_string(), key_style),
                    Span::styled("=", delim_style),
                    Span::styled(format!("{} ", field.value), val_style),
                ])
            }
        }
        formatted
    }
}

impl Ord for Field {
    fn cmp(&self, other: &Self) -> Ordering {
        match (&*self.name, &*other.name) {
            // the `NAME` field should always come first
            (Field::NAME, Field::NAME) => Ordering::Equal,
            (Field::NAME, _) => Ordering::Less,
            (_, Field::NAME) => Ordering::Greater,

            // the `SPAWN_LOCATION` field should always come last (it's long)
            (Field::SPAWN_LOCATION, Field::SPAWN_LOCATION) => Ordering::Equal,
            (Field::SPAWN_LOCATION, _) => Ordering::Greater,
            (_, Field::SPAWN_LOCATION) => Ordering::Less,
            (this, that) => this.cmp(that),
        }
    }
}

impl PartialOrd for Field {
    fn partial_cmp(&self, other: &Self) -> Option<Ordering> {
        Some(self.cmp(other))
    }
}

// === impl FieldValue ===

impl fmt::Display for FieldValue {
    fn fmt(&self, f: &mut fmt::Formatter<'_>) -> fmt::Result {
        match self {
            FieldValue::Bool(v) => fmt::Display::fmt(v, f)?,
            FieldValue::Str(v) => fmt::Display::fmt(v, f)?,
            FieldValue::U64(v) => fmt::Display::fmt(v, f)?,
            FieldValue::Debug(v) => fmt::Display::fmt(v, f)?,
            FieldValue::I64(v) => fmt::Display::fmt(v, f)?,
        }

        Ok(())
    }
}

impl FieldValue {
    /// Truncates paths including `.cargo/registry`.
    fn truncate_registry_path(self) -> Self {
        match self {
            FieldValue::Str(s) | FieldValue::Debug(s) => {
                FieldValue::Debug(truncate_registry_path(s))
            }

            f => f,
        }
    }

    /// If `self` is an empty string, returns `None`. Otherwise, returns `Some(self)`.
    fn ensure_nonempty(self) -> Option<Self> {
        match self {
            FieldValue::Debug(s) | FieldValue::Str(s) if s.is_empty() => None,
            val => Some(val),
        }
    }
}

impl From<proto::field::Value> for FieldValue {
    fn from(pb: proto::field::Value) -> Self {
        match pb {
            proto::field::Value::BoolVal(v) => Self::Bool(v),
            proto::field::Value::StrVal(v) => Self::Str(v),
            proto::field::Value::I64Val(v) => Self::I64(v),
            proto::field::Value::U64Val(v) => Self::U64(v),
            proto::field::Value::DebugVal(v) => Self::Debug(v),
        }
    }
}

impl Ord for Attribute {
    fn cmp(&self, other: &Self) -> Ordering {
        self.field
            .cmp(&other.field)
            // TODO(eliza): *maybe* this should compare so that larger units are
            // greater than smaller units (e.g. `ms` > `us`), rather than
            // alphabetically?
            // but, meh...
            .then_with(|| self.unit.cmp(&other.unit))
    }
}

impl PartialOrd for Attribute {
    fn partial_cmp(&self, other: &Self) -> Option<Ordering> {
        Some(self.cmp(other))
    }
}

// === impl Attribute ===

impl Attribute {
    fn make_formatted(
        styles: &view::Styles,
        attributes: &mut [Attribute],
    ) -> Vec<Vec<Span<'static>>> {
        let key_style = styles.fg(Color::LightBlue).add_modifier(Modifier::BOLD);
        let delim_style = styles.fg(Color::LightBlue).add_modifier(Modifier::DIM);
        let val_style = styles.fg(Color::Yellow);
        let unit_style = styles.fg(Color::LightBlue);

        attributes.sort_unstable();

        let mut formatted = Vec::with_capacity(attributes.len());
        let attributes = attributes.iter();
        for attr in attributes {
            let mut elems = vec![
                Span::styled(attr.field.name.to_string(), key_style),
                Span::styled("=", delim_style),
                Span::styled(format!("{}", attr.field.value), val_style),
            ];

            if let Some(unit) = &attr.unit {
                elems.push(Span::styled(unit.clone(), unit_style))
            }
            elems.push(Span::raw(" "));
            formatted.push(elems)
        }
        formatted
    }
}

fn truncate_registry_path(s: String) -> String {
    use once_cell::sync::OnceCell;
    use regex::Regex;
    use std::borrow::Cow;

    static REGEX: OnceCell<Regex> = OnceCell::new();
    let regex = REGEX.get_or_init(|| {
        Regex::new(r#".*/\.cargo(/registry/src/[^/]*/|/git/checkouts/)"#)
            .expect("failed to compile regex")
    });

    return match regex.replace(&s, "<cargo>/") {
        Cow::Owned(s) => s,
        // String was not modified, return the original.
        Cow::Borrowed(_) => s.to_string(),
    };
}

fn format_location(loc: Option<proto::Location>) -> String {
    loc.map(|mut l| {
        if let Some(file) = l.file.take() {
            let truncated = truncate_registry_path(file);
            l.file = Some(truncated);
        }
<<<<<<< HEAD
        format!("{}", l)
=======
        l.to_string()
>>>>>>> 91929d03
    })
    .unwrap_or_else(|| "<unknown location>".to_string())
}

fn pb_duration(dur: prost_types::Duration) -> Duration {
    let secs = u64::try_from(dur.seconds).expect("duration should not be negative!");
    let nanos = u64::try_from(dur.nanos).expect("duration should not be negative!");
    Duration::from_secs(secs) + Duration::from_nanos(nanos)
}<|MERGE_RESOLUTION|>--- conflicted
+++ resolved
@@ -522,11 +522,7 @@
             let truncated = truncate_registry_path(file);
             l.file = Some(truncated);
         }
-<<<<<<< HEAD
-        format!("{}", l)
-=======
         l.to_string()
->>>>>>> 91929d03
     })
     .unwrap_or_else(|| "<unknown location>".to_string())
 }
