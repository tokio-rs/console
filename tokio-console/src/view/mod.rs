--- conflicted
+++ resolved
@@ -103,9 +103,8 @@
         use ViewState::*;
         let mut update_kind = UpdateKind::Other;
 
-<<<<<<< HEAD
         self.handl_help_popup(event);
-=======
+
         if matches!(event, key!(Char('t'))) {
             self.state = TasksList;
             return update_kind;
@@ -115,7 +114,6 @@
             self.state = ResourcesList;
             return update_kind;
         }
->>>>>>> 7286d6f7
 
         match self.state {
             TasksList => {
