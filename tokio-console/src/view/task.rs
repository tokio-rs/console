--- conflicted
+++ resolved
@@ -252,69 +252,9 @@
         frame.render_widget(poll_durations_widget, poll_dur_area);
         frame.render_widget(scheduled_durations_widget, scheduled_dur_area);
         frame.render_widget(fields_widget, fields_area);
-<<<<<<< HEAD
-        frame.render_widget(percentiles_widget, percentiles_area);
     }
 
     pub(in crate::view) fn render_help_content(_styles: &view::Styles) -> Spans<'static> {
         Spans::from(vec![Span::raw("A view to diplay help data for a task")])
     }
-}
-
-impl Details {
-    /// From the histogram, build a visual representation by trying to make as
-    // many buckets as the width of the render area.
-    fn make_chart_data(&self, width: u16) -> (Vec<u64>, HistogramMetadata) {
-        self.poll_times_histogram()
-            .map(
-                |&DurationHistogram {
-                     ref histogram,
-                     high_outliers,
-                     highest_outlier,
-                     ..
-                 }| {
-                    let step_size = ((histogram.max() - histogram.min()) as f64 / width as f64)
-                        .ceil() as u64
-                        + 1;
-                    // `iter_linear` panics if step_size is 0
-                    let data = if step_size > 0 {
-                        let mut found_first_nonzero = false;
-                        let data: Vec<u64> = histogram
-                            .iter_linear(step_size)
-                            .filter_map(|value| {
-                                let count = value.count_since_last_iteration();
-                                // Remove the 0s from the leading side of the buckets.
-                                // Because HdrHistogram can return empty buckets depending
-                                // on its internal state, as it approximates values.
-                                if count == 0 && !found_first_nonzero {
-                                    None
-                                } else {
-                                    found_first_nonzero = true;
-                                    Some(count)
-                                }
-                            })
-                            .collect();
-                        data
-                    } else {
-                        Vec::new()
-                    };
-                    let max_bucket = data.iter().max().copied().unwrap_or_default();
-                    let min_bucket = data.iter().min().copied().unwrap_or_default();
-                    (
-                        data,
-                        HistogramMetadata {
-                            max_value: histogram.max(),
-                            min_value: histogram.min(),
-                            max_bucket,
-                            min_bucket,
-                            high_outliers,
-                            highest_outlier,
-                        },
-                    )
-                },
-            )
-            .unwrap_or_default()
-=======
->>>>>>> a98396dd
-    }
 }