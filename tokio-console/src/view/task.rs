--- conflicted
+++ resolved
@@ -11,7 +11,7 @@
 use ratatui::{
     layout::{self, Layout},
     text::{Span, Spans, Text},
-    widgets::{Block, List, ListItem, Paragraph},
+    widgets::{List, ListItem, Paragraph},
 };
 use std::{
     cell::RefCell,
@@ -19,14 +19,6 @@
     rc::Rc,
     time::{Duration, SystemTime},
 };
-<<<<<<< HEAD
-use tui::{
-    layout::{self, Layout},
-    text::{Span, Spans, Text},
-    widgets::{List, ListItem, Paragraph},
-};
-=======
->>>>>>> ee71e22f
 
 pub(crate) struct TaskView {
     task: Rc<RefCell<Task>>,
