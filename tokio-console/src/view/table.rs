--- conflicted
+++ resolved
@@ -6,11 +6,7 @@
         help::HelpText,
     },
 };
-<<<<<<< HEAD
-use tui::{
-=======
 use ratatui::{
->>>>>>> ee71e22f
     layout,
     widgets::{Paragraph, TableState},
 };
