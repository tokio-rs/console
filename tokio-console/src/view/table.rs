--- conflicted
+++ resolved
@@ -2,21 +2,14 @@
     input, state,
     view::{
         self,
-<<<<<<< HEAD
         controls::{controls_paragraph, ControlDisplay, KeyDisplay},
         help::HelpText,
     },
 };
-use once_cell::sync::OnceCell;
 use tui::{
     layout,
     widgets::{Paragraph, TableState},
-=======
-        controls::{ControlDisplay, KeyDisplay},
-    },
->>>>>>> d51d5b0d
 };
-use tui::{layout, widgets::TableState};
 
 use std::cell::RefCell;
 use std::rc::Weak;
@@ -205,7 +198,6 @@
     }
 }
 
-<<<<<<< HEAD
 impl<T, const N: usize> HelpText for TableListState<T, N>
 where
     T: TableList<N>,
@@ -215,50 +207,6 @@
     }
 }
 
-pub(crate) fn view_controls() -> &'static Vec<ControlDisplay> {
-    static VIEW_CONTROLS: OnceCell<Vec<ControlDisplay>> = OnceCell::new();
-
-    VIEW_CONTROLS.get_or_init(|| {
-        vec![
-            ControlDisplay {
-                action: "select column (sort)",
-                keys: vec![
-                    KeyDisplay {
-                        base: "left, right",
-                        utf8: Some("\u{2190}\u{2192}"),
-                    },
-                    KeyDisplay {
-                        base: "h, l",
-                        utf8: None,
-                    },
-                ],
-            },
-            ControlDisplay {
-                action: "scroll",
-                keys: vec![
-                    KeyDisplay {
-                        base: "up, down",
-                        utf8: Some("\u{2191}\u{2193}"),
-                    },
-                    KeyDisplay {
-                        base: "k, j",
-                        utf8: None,
-                    },
-                ],
-            },
-            ControlDisplay {
-                action: "view details",
-                keys: vec![KeyDisplay {
-                    base: "enter",
-                    utf8: Some("\u{21B5}"),
-                }],
-            },
-            ControlDisplay::new_simple("invert sort (highest/lowest)", "i"),
-            ControlDisplay::new_simple("scroll to top", "gg"),
-            ControlDisplay::new_simple("scroll to bottom", "G"),
-        ]
-    })
-=======
 pub(crate) const fn view_controls() -> &'static [ControlDisplay] {
     &[
         ControlDisplay {
@@ -316,5 +264,4 @@
             }],
         },
     ]
->>>>>>> d51d5b0d
 }