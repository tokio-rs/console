use crate::{
    input,
    tasks::{self, TaskRef},
    view::{self, bold},
};
use std::convert::TryFrom;
use tui::{
    layout,
    style::{self, Style},
    text::{self, Spans},
    widgets::{Block, Cell, Row, Table, TableState},
};
#[derive(Clone, Debug, Default)]
pub(crate) struct List {
    sorted_tasks: Vec<TaskRef>,
    sort_by: tasks::SortBy,
    table_state: TableState,
    selected_column: usize,
    sort_descending: bool,
}

impl List {
    const HEADER: &'static [&'static str] = &[
        "TID", "KIND", "TOTAL", "BUSY", "IDLE", "POLLS", "TARGET", "FIELDS",
    ];

    pub(crate) fn update_input(&mut self, event: input::Event) {
        // Clippy likes to remind us that we could use an `if let` here, since
        // the match only has one arm...but this is a `match` because I
        // anticipate adding more cases later...
        #[allow(clippy::single_match)]
        match event {
            input::Event::Key(event) => self.key_input(event),
            _ => {
                // do nothing for now
                // TODO(eliza): mouse input would be cool...
            }
        }
    }

    fn key_input(&mut self, input::KeyEvent { code, .. }: input::KeyEvent) {
        use input::KeyCode::*;
        match code {
            Left => {
                if self.selected_column == 0 {
                    self.selected_column = Self::HEADER.len() - 1;
                } else {
                    self.selected_column -= 1;
                }
            }
            Right => {
                if self.selected_column == Self::HEADER.len() - 1 {
                    self.selected_column = 0;
                } else {
                    self.selected_column += 1;
                }
            }
            Char('i') => self.sort_descending = !self.sort_descending,
            Down => self.scroll_next(),
            Up => self.scroll_prev(),
            _ => {} // do nothing for now...
        }
        if let Ok(sort_by) = tasks::SortBy::try_from(self.selected_column) {
            self.sort_by = sort_by;
        }
    }

    pub(crate) fn render<B: tui::backend::Backend>(
        &mut self,
        frame: &mut tui::terminal::Frame<B>,
        area: layout::Rect,
        state: &mut tasks::State,
    ) {
        let now = if let Some(now) = state.last_updated_at() {
            now
        } else {
            // If we have never gotten an update yet, skip...
            return;
        };

        const DUR_LEN: usize = 10;
        // This data is only updated every second, so it doesn't make a ton of
        // sense to have a lot of precision in timestamps (and this makes sure
        // there's room for the unit!)
        const DUR_PRECISION: usize = 4;
        const POLLS_LEN: usize = 5;

        self.sorted_tasks.extend(state.take_new_tasks());
        self.sort_by.sort(now, &mut self.sorted_tasks);

        fn dur_cell(dur: std::time::Duration) -> Cell<'static> {
            Cell::from(view::color_time_units(format!(
                "{:>width$.prec$?}",
                dur,
                width = DUR_LEN,
                prec = DUR_PRECISION,
            )))
        }

<<<<<<< HEAD
        let rows = self.sorted_tasks.iter().filter_map(|task| {
            let task = task.upgrade()?;
            let task = task.borrow();

            let mut row = Row::new(vec![
                Cell::from(task.id().to_string()),
                // TODO(eliza): is there a way to write a `fmt::Debug` impl
                // directly to tui without doing an allocation?
                Cell::from(task.kind().to_string()),
                dur_cell(task.total(now)),
                dur_cell(task.busy(now)),
                dur_cell(task.idle(now)),
                Cell::from(format!("{:>width$}", task.total_polls(), width = POLLS_LEN)),
                Cell::from(task.target().to_owned()),
                Cell::from(Spans::from(
                    task.formatted_fields()
                        .iter()
                        .flatten()
                        .cloned()
                        .collect::<Vec<_>>(),
                )),
            ]);
            if task.completed_for() > 0 {
                row = row.style(Style::default().add_modifier(style::Modifier::DIM));
            }
            Some(row)
        });
=======
        // Start out wide enough to display the column headers...
        let mut id_width = view::Width::new(Self::HEADER[0].len() as u16);
        let mut target_width = view::Width::new(Self::HEADER[6].len() as u16);
        let rows = {
            let id_width = &mut id_width;
            let target_width = &mut target_width;
            self.sorted_tasks.iter().filter_map(move |task| {
                let task = task.upgrade()?;
                let task = task.borrow();

                let mut row = Row::new(vec![
                    Cell::from(id_width.update_str(task.id_hex()).to_string()),
                    // TODO(eliza): is there a way to write a `fmt::Debug` impl
                    // directly to tui without doing an allocation?
                    Cell::from(task.kind().to_string()),
                    dur_cell(task.total(now)),
                    dur_cell(task.busy(now)),
                    dur_cell(task.idle(now)),
                    Cell::from(format!("{:>width$}", task.total_polls(), width = POLLS_LEN)),
                    Cell::from(target_width.update_str(task.target()).to_owned()),
                    Cell::from(Spans::from(
                        task.formatted_fields()
                            .iter()
                            .flatten()
                            .cloned()
                            .collect::<Vec<_>>(),
                    )),
                ]);
                if task.completed_for() > 0 {
                    row = row.style(Style::default().add_modifier(style::Modifier::DIM));
                }
                Some(row)
            })
        };
>>>>>>> 1846f374

        let block = Block::default().title(vec![
            text::Span::raw("controls: "),
            bold("\u{2190}\u{2192}"),
            text::Span::raw(" = select column (sort), "),
            bold("\u{2191}\u{2193}"),
            text::Span::raw(" = scroll, "),
            bold("enter"),
            text::Span::raw(" = task details, "),
            bold("i"),
            text::Span::raw(" = invert sort (highest/lowest), "),
            bold("q"),
            text::Span::raw(" = quit"),
        ]);

        let header = Row::new(Self::HEADER.iter().enumerate().map(|(idx, &value)| {
            let cell = Cell::from(value);
            if idx == self.selected_column {
                cell.style(Style::default().remove_modifier(style::Modifier::REVERSED))
            } else {
                cell
            }
        }))
        .height(1)
        .style(Style::default().add_modifier(style::Modifier::REVERSED));

        let t = if self.sort_descending {
            Table::new(rows)
        } else {
            Table::new(rows.rev())
        };
        let widths = &[
            id_width.constraint(),
            layout::Constraint::Length(4),
            layout::Constraint::Min(DUR_LEN as u16),
            layout::Constraint::Min(DUR_LEN as u16),
            layout::Constraint::Min(DUR_LEN as u16),
            layout::Constraint::Min(POLLS_LEN as u16),
            target_width.constraint(),
            layout::Constraint::Min(10),
        ];
        let t = t
            .header(header)
            .block(block)
<<<<<<< HEAD
            .widths(&[
                layout::Constraint::Min(4),
                layout::Constraint::Length(4),
                layout::Constraint::Min(DUR_LEN as u16),
                layout::Constraint::Min(DUR_LEN as u16),
                layout::Constraint::Min(DUR_LEN as u16),
                layout::Constraint::Min(POLLS_LEN as u16),
                layout::Constraint::Min(MIN_TARGET_LEN as u16),
                layout::Constraint::Min(10),
            ])
=======
            .widths(widths)
>>>>>>> 1846f374
            .highlight_symbol(">> ")
            .highlight_style(Style::default().add_modifier(style::Modifier::BOLD));

        frame.render_stateful_widget(t, area, &mut self.table_state);
        self.sorted_tasks.retain(|t| t.upgrade().is_some());
    }

    fn scroll_next(&mut self) {
        let i = match self.table_state.selected() {
            Some(i) => {
                if i >= self.sorted_tasks.len() - 1 {
                    0
                } else {
                    i + 1
                }
            }
            None => 0,
        };
        self.table_state.select(Some(i));
    }

    fn scroll_prev(&mut self) {
        let i = match self.table_state.selected() {
            Some(i) => {
                if i == 0 {
                    self.sorted_tasks.len() - 1
                } else {
                    i - 1
                }
            }
            None => 0,
        };
        self.table_state.select(Some(i));
    }

    pub(crate) fn selected_task(&self) -> TaskRef {
        self.table_state
            .selected()
            .map(|i| {
                let selected = if self.sort_descending {
                    i
                } else {
                    self.sorted_tasks.len() - i - 1
                };
                self.sorted_tasks[selected].clone()
            })
            .unwrap_or_default()
    }
}<|MERGE_RESOLUTION|>--- conflicted
+++ resolved
@@ -97,35 +97,6 @@
             )))
         }
 
-<<<<<<< HEAD
-        let rows = self.sorted_tasks.iter().filter_map(|task| {
-            let task = task.upgrade()?;
-            let task = task.borrow();
-
-            let mut row = Row::new(vec![
-                Cell::from(task.id().to_string()),
-                // TODO(eliza): is there a way to write a `fmt::Debug` impl
-                // directly to tui without doing an allocation?
-                Cell::from(task.kind().to_string()),
-                dur_cell(task.total(now)),
-                dur_cell(task.busy(now)),
-                dur_cell(task.idle(now)),
-                Cell::from(format!("{:>width$}", task.total_polls(), width = POLLS_LEN)),
-                Cell::from(task.target().to_owned()),
-                Cell::from(Spans::from(
-                    task.formatted_fields()
-                        .iter()
-                        .flatten()
-                        .cloned()
-                        .collect::<Vec<_>>(),
-                )),
-            ]);
-            if task.completed_for() > 0 {
-                row = row.style(Style::default().add_modifier(style::Modifier::DIM));
-            }
-            Some(row)
-        });
-=======
         // Start out wide enough to display the column headers...
         let mut id_width = view::Width::new(Self::HEADER[0].len() as u16);
         let mut target_width = view::Width::new(Self::HEADER[6].len() as u16);
@@ -137,7 +108,7 @@
                 let task = task.borrow();
 
                 let mut row = Row::new(vec![
-                    Cell::from(id_width.update_str(task.id_hex()).to_string()),
+                    Cell::from(id_width.update_str(task.id()).to_string()),
                     // TODO(eliza): is there a way to write a `fmt::Debug` impl
                     // directly to tui without doing an allocation?
                     Cell::from(task.kind().to_string()),
@@ -160,7 +131,6 @@
                 Some(row)
             })
         };
->>>>>>> 1846f374
 
         let block = Block::default().title(vec![
             text::Span::raw("controls: "),
@@ -205,20 +175,7 @@
         let t = t
             .header(header)
             .block(block)
-<<<<<<< HEAD
-            .widths(&[
-                layout::Constraint::Min(4),
-                layout::Constraint::Length(4),
-                layout::Constraint::Min(DUR_LEN as u16),
-                layout::Constraint::Min(DUR_LEN as u16),
-                layout::Constraint::Min(DUR_LEN as u16),
-                layout::Constraint::Min(POLLS_LEN as u16),
-                layout::Constraint::Min(MIN_TARGET_LEN as u16),
-                layout::Constraint::Min(10),
-            ])
-=======
             .widths(widths)
->>>>>>> 1846f374
             .highlight_symbol(">> ")
             .highlight_style(Style::default().add_modifier(style::Modifier::BOLD));
 
